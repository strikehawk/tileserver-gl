#!/usr/bin/env node

'use strict';

var fs = require('fs'),
    path = require('path'),
    request = require('request');

var mbtiles = require('@mapbox/mbtiles');

var packageJson = require('../package');

<<<<<<< HEAD
var opts = require('nomnom')
  .option('mbtiles', {
    default: undefined,
    help: 'MBTiles file (uses demo configuration);\n' +
          '\t    ignored if the configuration file is also specified',
    position: 0
  })
  .option('config', {
    abbr: 'c',
    default: 'config.json',
    help: 'Configuration file'
  })
  .option('bind', {
    abbr: 'b',
    default: undefined,
    help: 'Bind address'
  })
  .option('port', {
    abbr: 'p',
    default: 8080,
    help: 'Port'
  })
  .option('cors', {
    default: true,
    help: 'Enable Cross-origin resource sharing headers'
  })
  .option('public_url', {
    abbr: 'u',
    default: '',
    help: 'Enable exposing the server on subpaths, not necessarily the root of the domain'
  })
  .option('verbose', {
    abbr: 'V',
    flag: true,
    help: 'More verbose output'
  })
  .option('version', {
    abbr: 'v',
    flag: true,
    help: 'Version info',
    callback: function() {
      return packageJson.name + ' v' + packageJson.version;
    }
  }).parse();

=======
var args = process.argv;
if (args.length >= 3 && args[2][0] != '-') {
  args.splice(2, 0, '--mbtiles');
}

var opts = require('commander')
  .description('tileserver-gl startup options')
  .usage('tileserver-gl [mbtiles] [options]')
  .option(
    '--mbtiles <file>',
    'MBTiles file (uses demo configuration);\n' +
    '\t                  ignored if the configuration file is also specified'
  )
  .option(
    '-c, --config <file>',
    'Configuration file [config.json]',
    'config.json'
  )
  .option(
    '-b, --bind <address>',
    'Bind address'
  )
  .option(
    '-p, --port <port>',
    'Port [8080]',
    8080,
    parseInt
  )
  .option(
    '-C|--no-cors',
    'Disable Cross-origin resource sharing headers'
  )
  .option(
    '-V, --verbose',
    'More verbose output'
  )
  .option(
    '-s, --silent',
    'Less verbose output'
  )
  .version(
    packageJson.version,
    '-v, --version'
  )
  .parse(args);
>>>>>>> 243bdbda

console.log('Starting ' + packageJson.name + ' v' + packageJson.version);

var startServer = function(configPath, config) {
  var publicUrl = opts.public_url;
  if (publicUrl && publicUrl.lastIndexOf('/') !== publicUrl.length - 1) {
    publicUrl += '/';
  }
  return require('./server')({
    configPath: configPath,
    config: config,
    bind: opts.bind,
    port: opts.port,
    cors: opts.cors,
<<<<<<< HEAD
    publicUrl: publicUrl
=======
    silent: opts.silent
>>>>>>> 243bdbda
  });
};

var startWithMBTiles = function(mbtilesFile) {
  console.log('Automatically creating config file for ' + mbtilesFile);

  mbtilesFile = path.resolve(process.cwd(), mbtilesFile);

  var mbtilesStats = fs.statSync(mbtilesFile);
  if (!mbtilesStats.isFile() || mbtilesStats.size === 0) {
    console.log('ERROR: Not valid MBTiles file: ' + mbtilesFile);
    process.exit(1);
  }
  var instance = new mbtiles(mbtilesFile, function(err) {
    instance.getInfo(function(err, info) {
      if (err || !info) {
        console.log('ERROR: Metadata missing in the MBTiles.');
        console.log('       Make sure ' + path.basename(mbtilesFile) +
                    ' is valid MBTiles.');
        process.exit(1);
      }
      var bounds = info.bounds;

      var styleDir = path.resolve(__dirname, "../node_modules/tileserver-gl-styles/");

      var config = {
        "options": {
          "paths": {
            "root": styleDir,
            "fonts": "fonts",
            "styles": "styles",
            "mbtiles": path.dirname(mbtilesFile)
          }
        },
        "styles": {},
        "data": {}
      };

      if (info.format == 'pbf' &&
          info.name.toLowerCase().indexOf('openmaptiles') > -1) {
        var omtV = (info.version || '').split('.');

        config['data']['v' + omtV[0]] = {
          "mbtiles": path.basename(mbtilesFile)
        };


        var styles = fs.readdirSync(path.resolve(styleDir, 'styles'));
        for (var i = 0; i < styles.length; i++) {
          var styleName = styles[i];
          var styleFileRel = styleName + '/style.json';
          var styleFile = path.resolve(styleDir, 'styles', styleFileRel);
          if (fs.existsSync(styleFile)) {
            var styleJSON = require(styleFile);
            var omtVersionCompatibility =
              ((styleJSON || {}).metadata || {})['openmaptiles:version'] || 'x';
            var m = omtVersionCompatibility.toLowerCase().split('.');

            var isCompatible = !(
              m[0] != 'x' && (
                m[0] != omtV[0] || (
                  (m[1] || 'x') != 'x' && (
                    m[1] != omtV[1] || (
                      (m[2] || 'x') != 'x' &&
                      m[2] != omtV[2]
                    )
                  )
                )
              )
            );

            if (isCompatible) {
              var styleObject = {
                "style": styleFileRel,
                "tilejson": {
                  "bounds": bounds
                }
              };
              config['styles'][styleName] = styleObject;
            } else {
              console.log('Style', styleName, 'requires OpenMapTiles version',
              omtVersionCompatibility, 'but mbtiles is version', info.version);
            }
          }
        }
      } else {
        console.log('WARN: MBTiles not in "openmaptiles" format. ' +
                    'Serving raw data only...');
        config['data'][(info.id || 'mbtiles')
                           .replace(/\//g, '_')
                           .replace(/\:/g, '_')
                           .replace(/\?/g, '_')] = {
          "mbtiles": path.basename(mbtilesFile)
        };
      }

      if (opts.verbose) {
        console.log(JSON.stringify(config, undefined, 2));
      } else {
        console.log('Run with --verbose to see the config file here.');
      }

      return startServer(null, config);
    });
  });
};

fs.stat(path.resolve(opts.config), function(err, stats) {
  if (err || !stats.isFile() || stats.size === 0) {
    var mbtiles = opts.mbtiles;
    if (!mbtiles) {
      // try to find in the cwd
      var files = fs.readdirSync(process.cwd());
      for (var i=0; i < files.length; i++) {
        var filename = files[i];
        if (filename.endsWith('.mbtiles')) {
          var mbTilesStats = fs.statSync(filename);
          if (mbTilesStats.isFile() && mbTilesStats.size > 0) {
            mbtiles = filename;
            break;
          }
        }
      }
      if (mbtiles) {
        console.log('No MBTiles specified, using ' + mbtiles);
        return startWithMBTiles(mbtiles);
      } else {
        var url = 'https://github.com/klokantech/tileserver-gl/releases/download/v1.3.0/zurich_switzerland.mbtiles';
        var filename = 'zurich_switzerland.mbtiles';
        var stream = fs.createWriteStream(filename);
        console.log('Downloading sample data (' + filename + ') from ' + url);
        stream.on('finish', function() {
          return startWithMBTiles(filename);
        });
        return request.get(url).pipe(stream);
      }
    }
    if (mbtiles) {
      return startWithMBTiles(mbtiles);
    }
  } else {
    console.log('Using specified config file from ' + opts.config);
    return startServer(opts.config, null);
  }
});<|MERGE_RESOLUTION|>--- conflicted
+++ resolved
@@ -10,53 +10,6 @@
 
 var packageJson = require('../package');
 
-<<<<<<< HEAD
-var opts = require('nomnom')
-  .option('mbtiles', {
-    default: undefined,
-    help: 'MBTiles file (uses demo configuration);\n' +
-          '\t    ignored if the configuration file is also specified',
-    position: 0
-  })
-  .option('config', {
-    abbr: 'c',
-    default: 'config.json',
-    help: 'Configuration file'
-  })
-  .option('bind', {
-    abbr: 'b',
-    default: undefined,
-    help: 'Bind address'
-  })
-  .option('port', {
-    abbr: 'p',
-    default: 8080,
-    help: 'Port'
-  })
-  .option('cors', {
-    default: true,
-    help: 'Enable Cross-origin resource sharing headers'
-  })
-  .option('public_url', {
-    abbr: 'u',
-    default: '',
-    help: 'Enable exposing the server on subpaths, not necessarily the root of the domain'
-  })
-  .option('verbose', {
-    abbr: 'V',
-    flag: true,
-    help: 'More verbose output'
-  })
-  .option('version', {
-    abbr: 'v',
-    flag: true,
-    help: 'Version info',
-    callback: function() {
-      return packageJson.name + ' v' + packageJson.version;
-    }
-  }).parse();
-
-=======
 var args = process.argv;
 if (args.length >= 3 && args[2][0] != '-') {
   args.splice(2, 0, '--mbtiles');
@@ -90,6 +43,10 @@
     'Disable Cross-origin resource sharing headers'
   )
   .option(
+    '-u|--public_url',
+    'Enable exposing the server on subpaths, not necessarily the root of the domain'
+  )
+  .option(
     '-V, --verbose',
     'More verbose output'
   )
@@ -102,7 +59,6 @@
     '-v, --version'
   )
   .parse(args);
->>>>>>> 243bdbda
 
 console.log('Starting ' + packageJson.name + ' v' + packageJson.version);
 
@@ -117,11 +73,8 @@
     bind: opts.bind,
     port: opts.port,
     cors: opts.cors,
-<<<<<<< HEAD
+    silent: opts.silent,
     publicUrl: publicUrl
-=======
-    silent: opts.silent
->>>>>>> 243bdbda
   });
 };
 
