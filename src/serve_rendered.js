--- conflicted
+++ resolved
@@ -277,6 +277,22 @@
             return;
           }
 
+          // Fix semi-transparent outlines on raw, premultiplied input
+          // https://github.com/klokantech/tileserver-gl/issues/350#issuecomment-477857040
+          for (var i = 0; i < data.length; i += 4) {
+            var alpha = data[i + 3];
+            var norm = alpha / 255;
+            if (alpha === 0) {
+              data[i] = 0;
+              data[i + 1] = 0;
+              data[i + 2] = 0;
+            } else {
+              data[i] = data[i] / norm;
+              data[i + 1] = data[i + 1] / norm;
+              data[i + 2] = data[i + 2] / norm;
+            }
+          }
+
           const image = sharp(data, {
             raw: {
               width: params.width * scale,
@@ -346,34 +362,10 @@
         return res.sendStatus(404);
       }
 
-<<<<<<< HEAD
-      renderer.render(params, (err, data) => {
-        pool.release(renderer);
-        if (err) {
-          console.error(err);
-          return res.status(500).send(err);
-        }
-
-        // Fix semi-transparent outlines on raw, premultiplied input
-        // https://github.com/klokantech/tileserver-gl/issues/350#issuecomment-477857040
-        for (var i = 0; i < data.length; i += 4) {
-          var alpha = data[i + 3];
-          var norm = alpha / 255;
-          if (alpha === 0) {
-            data[i] = 0;
-            data[i + 1] = 0;
-            data[i + 2] = 0;
-          } else {
-            data[i] = data[i] / norm;
-            data[i + 1] = data[i + 1] / norm;
-            data[i + 2] = data[i + 2] / norm;
-          }
-=======
       const modifiedSince = req.get('if-modified-since'), cc = req.get('cache-control');
       if (modifiedSince && (!cc || cc.indexOf('no-cache') === -1)) {
         if (new Date(item.lastModified) <= new Date(modifiedSince)) {
           return res.sendStatus(304);
->>>>>>> ea89d110
         }
       }
 
